--- conflicted
+++ resolved
@@ -536,24 +536,6 @@
             common_kwargs,
         )
 
-<<<<<<< HEAD
-    # Construct the output collection with from_map
-    return from_map(
-        io_func,
-        parts,
-        meta=meta,
-        divisions=divisions,
-        label="read-parquet",
-        token=tokenize(path, **input_kwargs),
-        enforce_metadata=False,
-        creation_info={
-            "func": read_parquet,
-            "args": (path,),
-            "kwargs": input_kwargs,
-        },
-        use_operation_api=use_operation_api,
-    )
-=======
     # If we are using a remote filesystem and retries is not set, bump it
     # to be more fault tolerant, as transient transport errors can occur.
     # The specific number 5 isn't hugely motivated: it's less than ten and more
@@ -579,8 +561,8 @@
                 "args": (path,),
                 "kwargs": input_kwargs,
             },
-        )
->>>>>>> 08209839
+            use_operation_api=use_operation_api,
+        )
 
 
 def check_multi_support(engine):
